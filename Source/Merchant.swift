--- conflicted
+++ resolved
@@ -158,19 +158,9 @@
         }
     }
     
-<<<<<<< HEAD
-    internal func removePurchaseObserver(_ observer: MerchantPurchaseObserver, forProductIdentifier productIdentifier: String) {
-        var observers = self.purchaseObservers[productIdentifier]
-        
-        if let index = observers.firstIndex(where: { $0 === observer }) {
-            observers.remove(at: index)
-            
-            self.purchaseObservers[productIdentifier] = observers
-=======
     internal func removePurchaseObserver(_ observer: MerchantPurchaseObserver) {
-        if let index = self.purchaseObservers.index(where: { $0 === observer }) {
+        if let index = self.purchaseObservers.firstIndex(where: { $0 === observer }) {
             self.purchaseObservers.remove(at: index)
->>>>>>> cdbbccde
         }
     }
 }
